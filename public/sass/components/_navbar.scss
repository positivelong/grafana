--- conflicted
+++ resolved
@@ -141,59 +141,13 @@
     padding: 1rem 1.5rem 0.75rem 1.5rem;
   }
 }
-<<<<<<< HEAD
 
 .navbar-page-btn-wrapper {
   display: inline-block;
   position: relative;
 }
 
-.dropdown-menu.dropdown-menu--navbar {
-  min-width: 100%;
-  margin-top: 0px;
-
-  li a {
-    padding: $spacer/2 $spacer;
-    border-left: 2px solid $side-menu-bg;
-    background: $side-menu-bg;
-
-    i {
-      display: inline-block;
-      padding-right: 21px;
-    }
-
-    &:hover {
-      @include left-brand-border-gradient();
-      color: $link-hover-color;
-      background: $input-label-bg;
-    }
-  }
-}
-
-.sidemenu-pinned {
-  .navbar-brand-btn {
-    width: $side-menu-width;
-
-    .icon-gf-grafana_wordmark  {
-      display: inline-block;
-    }
-
-    .fa-caret-down {
-      display: none;
-    }
-
-    &:hover .fa-chevron-left {
-      display: inline-block;
-      color: $text-color-weak;
-      position: relative;
-      left: 1.3rem;
-    }
-  }
-}
-
 .navbar-section-wrapper {
   position: relative;
   float: left;
-}
-=======
->>>>>>> 3e8937e5
+}
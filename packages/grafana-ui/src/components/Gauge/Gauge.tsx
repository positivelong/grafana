--- conflicted
+++ resolved
@@ -28,12 +28,6 @@
     showThresholdMarkers: true,
     showThresholdLabels: false,
     thresholds: [],
-<<<<<<< HEAD
-    theme: GrafanaThemeType.Dark,
-=======
-    unit: 'none',
-    stat: 'avg',
->>>>>>> 54f92514
   };
 
   componentDidMount() {

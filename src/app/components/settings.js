define(['underscore'],
function (_) {
  "use strict";

  return function Settings (options) {
    /**
     * To add a setting, you MUST define a default. Also,
     * THESE ARE ONLY DEFAULTS.
     * They are overridden by config.js in the root directory
     * @type {Object}
     */
    var defaults = {
<<<<<<< HEAD
      elasticsearch : "http://"+window.location.hostname+":9200",
      panel_names   : [],
      kibana_index  : 'kibana-int',
      graphiteUrl   : null,
=======
      elasticsearch     : "http://"+window.location.hostname+":9200",
      panel_names       : [],
      kibana_index      : 'kibana-int',
      default_route     : '/dashboard/file/default.json'
>>>>>>> 4ce88ee7
    };

    // This initializes a new hash on purpose, to avoid adding parameters to
    // config.js without providing sane defaults
    var settings = {};
    _.each(defaults, function(value, key) {
      settings[key] = typeof options[key] !== 'undefined' ? options[key]  : defaults[key];
    });

    return settings;
  };
});<|MERGE_RESOLUTION|>--- conflicted
+++ resolved
@@ -10,17 +10,11 @@
      * @type {Object}
      */
     var defaults = {
-<<<<<<< HEAD
-      elasticsearch : "http://"+window.location.hostname+":9200",
-      panel_names   : [],
-      kibana_index  : 'kibana-int',
-      graphiteUrl   : null,
-=======
       elasticsearch     : "http://"+window.location.hostname+":9200",
       panel_names       : [],
-      kibana_index      : 'kibana-int',
+      kibana_index  	: 'kibana-int',
+      graphiteUrl   	: null,
       default_route     : '/dashboard/file/default.json'
->>>>>>> 4ce88ee7
     };
 
     // This initializes a new hash on purpose, to avoid adding parameters to
